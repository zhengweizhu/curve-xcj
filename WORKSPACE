--- conflicted
+++ resolved
@@ -3,11 +3,7 @@
 git_repository(
     name = "com_netease_storage_gerrit_curve_curve_braft",
     remote = "http://gerrit.storage.netease.com/curve/curve-braft",
-<<<<<<< HEAD
     commit = "5136922e6e3645ee63d40d163c8a47d748148c1c",
-=======
-    commit = "cdb3e3dfbc19bab877bc10554adcee8dda5da2d8",
->>>>>>> 78128d6d
 )
 
 bind(
