--- conflicted
+++ resolved
@@ -1290,7 +1290,6 @@
     return;
 }
 
-<<<<<<< HEAD
 void TopologyServiceManager::GetCopySetsInChunkServer(
                       const GetCopySetsInChunkServerRequest* request,
                       GetCopySetsInChunkServerResponse* response) {
@@ -1318,10 +1317,12 @@
         CopysetInfo *info = response->add_copysetinfos();
         info->set_logicalpoolid(copyset.first);
         info->set_copysetid(copyset.second);
-=======
+    }
+}
+
 void TopologyServiceManager::GetClusterInfo(
-      const GetClusterInfoRequest* request,
-      GetClusterInfoResponse* response) {
+    const GetClusterInfoRequest* request,
+    GetClusterInfoResponse* response) {
     ClusterInformation info;
     if (topology_->GetClusterInfo(&info)) {
         response->set_statuscode(kTopoErrCodeSuccess);
@@ -1329,7 +1330,6 @@
     } else {
         LOG(ERROR) << "Topology GetClusterInfo fail.";
         response->set_statuscode(kTopoErrCodeInternalError);
->>>>>>> f417d683
     }
 }
 
