/*
 * Project: curve
 * Created Date: Monday June 10th 2019
 * Author: yangyaokai
 * Copyright (c) 2019 netease
 */

#ifndef SRC_CHUNKSERVER_CHUNKSERVER_METRICS_H_
#define SRC_CHUNKSERVER_CHUNKSERVER_METRICS_H_

#include <bvar/bvar.h>
#include <butil/time.h>
#include <string>
#include <unordered_map>
#include <memory>
#include <vector>

#include "include/chunkserver/chunkserver_common.h"
#include "src/common/uncopyable.h"
#include "src/common/concurrent/rw_lock.h"
#include "src/common/configuration.h"

using curve::common::Uncopyable;
using curve::common::RWLock;
using curve::common::ReadLockGuard;
using curve::common::WriteLockGuard;
using curve::common::Configuration;

namespace curve {
namespace chunkserver {

class CopysetNodeManager;
class ChunkfilePool;
class CSDataStore;
class Trash;

template <typename Tp>
using PassiveStatusPtr = std::shared_ptr<bvar::PassiveStatus<Tp>>;

template <typename Tp>
using AdderPtr = std::shared_ptr<bvar::Adder<Tp>>;

// 使用LatencyRecorder的实现来统计读写请求的size情况
// 可以统计分位值、最大值、中位数、平均值等情况
using IOSizeRecorder = bvar::LatencyRecorder;

// io 相关的统计项
class IOMetric {
 public:
    IOMetric();
    virtual ~IOMetric();
    /**
     * 初始化 io metric
     * 主要用于曝光各metric指标
     * @param prefix: 用于bvar曝光时使用的前缀
     * @return 成功返回0，失败返回-1
     */
    int Init(const std::string& prefix);
    /**
     * IO请求到来时统计requestNum
     */
    void OnRequest();
    /**
     * IO 完成以后，记录该次IO的指标
     * 错误的io不会计入iops和bps统计
     * @param size: 此次io数据的大小
     * @param latUS: 此次io的延时
     * @param hasError: 此次io是否有错误产生
     */
    void OnResponse(size_t size, int64_t latUs, bool hasError);

 public:
    // io请求的数量
    bvar::Adder<uint64_t>    reqNum_;
    // 成功io的数量
    bvar::Adder<uint64_t>    ioNum_;
    // 失败的io个数
    bvar::Adder<uint64_t>    errorNum_;
    // 所有io的数据量
    bvar::Adder<uint64_t>    ioBytes_;
    // io的延时情况（分位值、最大值、中位数、平均值）
    bvar::LatencyRecorder    latencyRecorder_;
    // io大小的情况（分位值、最大值、中位数、平均值）
    IOSizeRecorder           sizeRecorder_;
    // 最近1秒请求的IO数量
    bvar::PerSecond<bvar::Adder<uint64_t>>    rps_;
    // 最近1秒的iops
    bvar::PerSecond<bvar::Adder<uint64_t>>    iops_;
    // 最近1秒的出错IO数量
    bvar::PerSecond<bvar::Adder<uint64_t>>    eps_;
    // 最近1秒的数据量
    bvar::PerSecond<bvar::Adder<uint64_t>>    bps_;
};
using IOMetricPtr = std::shared_ptr<IOMetric>;

enum class CSIOMetricType {
    READ_CHUNK = 0,
    WRITE_CHUNK = 1,
    RECOVER_CHUNK = 2,
    PASTE_CHUNK = 3,
    DOWNLOAD = 4,
};

class CSIOMetric {
 public:
    CSIOMetric()
        : readMetric_(nullptr)
        , writeMetric_(nullptr)
        , recoverMetric_(nullptr)
        , pasteMetric_(nullptr)
        , downloadMetric_(nullptr) {}

    ~CSIOMetric() {}

    /**
     * 执行请求前记录metric
     * @param type: 请求对应的metric类型
     */
    void OnRequest(CSIOMetricType type);

    /**
     * 执行请求后记录metric
     * 错误的io不会计入iops和bps统计
     * @param type: 请求对应的metric类型
     * @param size: 此次io数据的大小
     * @param latUS: 此次io的延时
     * @param hasError: 此次io是否有错误产生
     */
    void OnResponse(CSIOMetricType type,
                    size_t size,
                    int64_t latUs,
                    bool hasError);

    /**
     * 获取指定类型的IOMetric
     * @param type: 请求对应的metric类型
     * @return 返回指定类型对应的IOMetric指针，如果类型不存在则返回nullptr
     */
    IOMetricPtr GetIOMetric(CSIOMetricType type);

    /**
     * 初始化各项op的metric统计项
     * @return 成功返回0，失败返回-1
     */
    int Init(const std::string& prefix);
    /**
     * 释放各项op的metric资源
     */
    void Fini();

 protected:
    // ReadChunk统计
    IOMetricPtr readMetric_;
    // WriteChunk统计
    IOMetricPtr writeMetric_;
    // RecoverChunk统计
    IOMetricPtr recoverMetric_;
    // PasteChunk信息
    IOMetricPtr pasteMetric_;
    // Download统计
    IOMetricPtr downloadMetric_;
};

class CSCopysetMetric {
 public:
    CSCopysetMetric()
        : logicPoolId_(0)
        , copysetId_(0)
        , chunkCount_(nullptr)
        , snapshotCount_(nullptr)
        , cloneChunkCount_(nullptr) {}

    ~CSCopysetMetric() {}

    /**
     * 初始化copyset级别的metric统计项
     * @param logicPoolId: copyset所属逻辑池的id
     * @param copysetId: copyset的id
     * @return 成功返回0，失败返回-1
     */
    int Init(const LogicPoolID& logicPoolId, const CopysetID& copysetId);

    /**
     * 监控DataStore指标，主要包括chunk的数量、快照的数量等
     * @param datastore: 该copyset下的datastore指针
     */
    void MonitorDataStore(CSDataStore* datastore);

    /**
     * 执行请求前记录metric
     * @param type: 请求对应的metric类型
     */
    void OnRequest(CSIOMetricType type) {
        ioMetrics_.OnRequest(type);
    }

    /**
     * 执行请求后记录metric
     * 错误的io不会计入iops和bps统计
     * @param type: 请求对应的metric类型
     * @param size: 此次io数据的大小
     * @param latUS: 此次io的延时
     * @param hasError: 此次io是否有错误产生
     */
    void OnResponse(CSIOMetricType type,
                    size_t size,
                    int64_t latUs,
                    bool hasError) {
        ioMetrics_.OnResponse(type, size, latUs, hasError);
    }

    /**
     * 获取指定类型的IOMetric
     * @param type: 请求对应的metric类型
     * @return 返回指定类型对应的IOMetric指针，如果类型不存在则返回nullptr
     */
    IOMetricPtr GetIOMetric(CSIOMetricType type) {
        return ioMetrics_.GetIOMetric(type);
    }

    const uint32_t GetChunkCount() const {
        if (chunkCount_ == nullptr) {
            return 0;
        }
        return chunkCount_->get_value();
    }

    const uint32_t GetSnapshotCount() const {
        if (snapshotCount_ == nullptr) {
            return 0;
        }
        return snapshotCount_->get_value();
    }

    const uint32_t GetCloneChunkCount() const {
        if (cloneChunkCount_ == nullptr) {
            return 0;
        }
        return cloneChunkCount_->get_value();
    }

 private:
    inline std::string Prefix() {
        return "copyset_"
               + std::to_string(logicPoolId_)
               + "_"
               + std::to_string(copysetId_);
    }

 private:
    // 逻辑池id
    LogicPoolID logicPoolId_;
    // copyset id
    CopysetID copysetId_;
    // copyset上的 chunk 的数量
    PassiveStatusPtr<uint32_t> chunkCount_;
    // copyset上的 快照文件 的数量
    PassiveStatusPtr<uint32_t> snapshotCount_;
    // copyset上的 clone chunk 的数量
    PassiveStatusPtr<uint32_t> cloneChunkCount_;
    // copyset上的IO类型的metric统计
    CSIOMetric ioMetrics_;
};

struct ChunkServerMetricOptions {
    bool collectMetric;
    // chunkserver的ip
    std::string ip;
    // chunkserver的端口号
    uint32_t port;
    ChunkServerMetricOptions()
        : collectMetric(false), ip("127.0.0.1"), port(8888) {}
};

using CopysetMetricPtr = std::shared_ptr<CSCopysetMetric>;
<<<<<<< HEAD
using CopysetMetricMap = std::unordered_map<GroupId, CopysetMetricPtr>;
=======

class CopysetMetricMap {
 public:
    CopysetMetricMap() = default;
    ~CopysetMetricMap() = default;

    void Add(GroupId groupId, CopysetMetricPtr metric) {
        WriteLockGuard lockGuard(rwLock_);
        auto it = map_.find(groupId);
        if (it == map_.end()) {
            map_[groupId] = metric;
        }
    }

    void Remove(GroupId groupId) {
        WriteLockGuard lockGuard(rwLock_);
        auto it = map_.find(groupId);
        if (it != map_.end()) {
            map_.erase(it);
        }
    }

    CopysetMetricPtr Get(GroupId groupId) {
        ReadLockGuard lockGuard(rwLock_);
        auto it = map_.find(groupId);
        if (it == map_.end()) {
            return nullptr;
        }
        return it->second;
    }

    bool Exist(GroupId groupId) {
        ReadLockGuard lockGuard(rwLock_);
        auto it = map_.find(groupId);
        return it != map_.end();
    }

    uint32_t Size() {
        ReadLockGuard lockGuard(rwLock_);
        return map_.size();
    }

    void Clear() {
        WriteLockGuard lockGuard(rwLock_);
        map_.clear();
    }

    std::unordered_map<GroupId, CopysetMetricPtr> GetMap() {
        ReadLockGuard lockGuard(rwLock_);
        return map_;
    }

 private:
    // 保护复制组metric map的读写锁
    RWLock rwLock_;
    // 各复制组metric的映射表，用GroupId作为key
    std::unordered_map<GroupId, CopysetMetricPtr> map_;
};
>>>>>>> 72014a25

class ChunkServerMetric : public Uncopyable {
 public:
    // 实现单例
    static ChunkServerMetric *GetInstance();

    /**
     * 初始化chunkserver统计项
     * @pa)ram option: 初始化配置项
     * @return 成功返回0，失败返回-1
     */
    int Init(const ChunkServerMetricOptions& option);

    /**
     * 释放metric资源
     * @return 成功返回0，失败返回-1
     */
    int Fini();

    /**
     * 请求前记录metric
     * @param logicPoolId: 此次io操作所在的逻辑池id
     * @param copysetId: 此次io操作所在的copysetid
     * @param type: 请求类型
     */
    void OnRequest(const LogicPoolID& logicPoolId,
                   const CopysetID& copysetId,
                   CSIOMetricType type);

    /**
     * 请求结束时记录该次IO指标
     * 错误的io不会计入iops和bps统计
     * @param logicPoolId: 此次io操作所在的逻辑池id
     * @param copysetId: 此次io操作所在的copysetid
     * @param type: 请求类型
     * @param size: 此次io数据的大小
     * @param latUS: 此次io的延时
     * @param hasError: 此次io是否有错误产生
     */
    void OnResponse(const LogicPoolID& logicPoolId,
                    const CopysetID& copysetId,
                    CSIOMetricType type,
                    size_t size,
                    int64_t latUs,
                    bool hasError);

    /**
     * 创建指定copyset的metric
     * 如果collectMetric为false，返回0，但实际并不会创建
     * @param logicPoolId: copyset所属逻辑池的id
     * @param copysetId: copyset的id
     * @return 成功返回0，失败返回-1，如果指定metric已存在返回失败
     */
    int CreateCopysetMetric(const LogicPoolID& logicPoolId,
                            const CopysetID& copysetId);

    /**
     * 获取指定copyset的metric
     * @param logicPoolId: copyset所属逻辑池的id
     * @param copysetId: copyset的id
     * @return 成功返回指定的copyset metric，失败返回nullptr
     */
    CopysetMetricPtr GetCopysetMetric(const LogicPoolID& logicPoolId,
                                      const CopysetID& copysetId);

    /**
     * 删除指定copyset的metric
     * @param logicPoolId: copyset所属逻辑池的id
     * @param copysetId: copyset的id
     * @return 成功返回0，失败返回-1
     */
    int RemoveCopysetMetric(const LogicPoolID& logicPoolId,
                            const CopysetID& copysetId);

    /**
     * 监视chunk分配池，主要监视池中chunk的数量
     * @param chunkfilePool: ChunkfilePool的对象指针
     */
    void MonitorChunkFilePool(ChunkfilePool* chunkfilePool);

    /**
     * 监视回收站
     * @param trash: trash的对象指针
     */
    void MonitorTrash(Trash* trash);

    /**
     * 增加 leader count 计数
     */
    void IncreaseLeaderCount();

    /**
     * 减少 leader count 计数
     */
    void DecreaseLeaderCount();

    /**
     * 更新配置项数据
     * @param conf: 配置内容
     */
<<<<<<< HEAD
    void UpdateConfigMetric(common::Configuration* conf);
=======
    void ExposeConfigMetric(common::Configuration* conf);
>>>>>>> 72014a25

    /**
     * 获取指定类型的IOMetric
     * @param type: 请求对应的metric类型
     * @return 返回指定类型对应的IOMetric指针，如果类型不存在则返回nullptr
     */
    IOMetricPtr GetIOMetric(CSIOMetricType type) {
        return ioMetrics_.GetIOMetric(type);
    }

    CopysetMetricMap* GetCopysetMetricMap() {
        return &copysetMetricMap_;
    }

    const uint32_t GetCopysetCount() {
        return copysetMetricMap_.Size();
    }

    const uint32_t GetLeaderCount() const {
        if (leaderCount_ == nullptr)
            return 0;
        return leaderCount_->get_value();
    }

    const uint32_t GetTotalChunkCount() {
<<<<<<< HEAD
        uint32_t totalChunkCount = 0;
        ReadLockGuard lockGuard(rwLock_);
        for (auto& iter : copysetMetricMap_) {
            totalChunkCount += iter.second->GetChunkCount();
        }
        return totalChunkCount;
    }

    const uint32_t GetTotalSnapshotCount() {
        uint32_t totalSnapshotCount = 0;
        ReadLockGuard lockGuard(rwLock_);
        for (auto& iter : copysetMetricMap_) {
            totalSnapshotCount += iter.second->GetSnapshotCount();
        }
        return totalSnapshotCount;
=======
        if (chunkCount_ == nullptr)
            return 0;
        return chunkCount_->get_value();
    }

    const uint32_t GetTotalSnapshotCount() {
        if (snapshotCount_ == nullptr)
            return 0;
        return snapshotCount_->get_value();
    }

    const uint32_t GetTotalCloneChunkCount() {
        if (cloneChunkCount_ == nullptr)
            return 0;
        return cloneChunkCount_->get_value();
>>>>>>> 72014a25
    }

    const uint32_t GetChunkLeftCount() const {
        if (chunkLeft_ == nullptr)
            return 0;
        return chunkLeft_->get_value();
    }

    const uint32_t GetChunkTrashedCount() const {
        if (chunkTrashed_ == nullptr)
            return 0;
        return chunkTrashed_->get_value();
    }

 private:
    ChunkServerMetric();

    inline std::string Prefix() {
        return "chunkserver_" + option_.ip + "_" + std::to_string(option_.port);
    }

 private:
    // 初始化标志
    bool hasInited_;
    // 配置项
    ChunkServerMetricOptions option_;
    // leader 的数量
    AdderPtr<uint32_t> leaderCount_;
    // chunkfilepool 中剩余的 chunk 的数量
    PassiveStatusPtr<uint32_t> chunkLeft_;
    // trash 中的 chunk 的数量
    PassiveStatusPtr<uint32_t> chunkTrashed_;
<<<<<<< HEAD
    // 各复制组metric的映射表，用GroupId作为key
    CopysetMetricMap copysetMetricMap_;
=======
    // chunkserver上的 chunk 的数量
    PassiveStatusPtr<uint32_t> chunkCount_;
    // chunkserver上的 快照文件 的数量
    PassiveStatusPtr<uint32_t> snapshotCount_;
    // chunkserver上的 clone chunk 的数量
    PassiveStatusPtr<uint32_t> cloneChunkCount_;
    // 各复制组metric的映射表，用GroupId作为key
    CopysetMetricMap copysetMetricMap_;
    // chunkserver上的IO类型的metric统计
    CSIOMetric ioMetrics_;
>>>>>>> 72014a25
    // 用于单例模式的自指指针
    static ChunkServerMetric* self_;
};

}  // namespace chunkserver
}  // namespace curve

#endif  // SRC_CHUNKSERVER_CHUNKSERVER_METRICS_H_<|MERGE_RESOLUTION|>--- conflicted
+++ resolved
@@ -273,9 +273,6 @@
 };
 
 using CopysetMetricPtr = std::shared_ptr<CSCopysetMetric>;
-<<<<<<< HEAD
-using CopysetMetricMap = std::unordered_map<GroupId, CopysetMetricPtr>;
-=======
 
 class CopysetMetricMap {
  public:
@@ -334,7 +331,6 @@
     // 各复制组metric的映射表，用GroupId作为key
     std::unordered_map<GroupId, CopysetMetricPtr> map_;
 };
->>>>>>> 72014a25
 
 class ChunkServerMetric : public Uncopyable {
  public:
@@ -435,11 +431,7 @@
      * 更新配置项数据
      * @param conf: 配置内容
      */
-<<<<<<< HEAD
-    void UpdateConfigMetric(common::Configuration* conf);
-=======
     void ExposeConfigMetric(common::Configuration* conf);
->>>>>>> 72014a25
 
     /**
      * 获取指定类型的IOMetric
@@ -465,23 +457,6 @@
     }
 
     const uint32_t GetTotalChunkCount() {
-<<<<<<< HEAD
-        uint32_t totalChunkCount = 0;
-        ReadLockGuard lockGuard(rwLock_);
-        for (auto& iter : copysetMetricMap_) {
-            totalChunkCount += iter.second->GetChunkCount();
-        }
-        return totalChunkCount;
-    }
-
-    const uint32_t GetTotalSnapshotCount() {
-        uint32_t totalSnapshotCount = 0;
-        ReadLockGuard lockGuard(rwLock_);
-        for (auto& iter : copysetMetricMap_) {
-            totalSnapshotCount += iter.second->GetSnapshotCount();
-        }
-        return totalSnapshotCount;
-=======
         if (chunkCount_ == nullptr)
             return 0;
         return chunkCount_->get_value();
@@ -497,7 +472,6 @@
         if (cloneChunkCount_ == nullptr)
             return 0;
         return cloneChunkCount_->get_value();
->>>>>>> 72014a25
     }
 
     const uint32_t GetChunkLeftCount() const {
@@ -530,10 +504,6 @@
     PassiveStatusPtr<uint32_t> chunkLeft_;
     // trash 中的 chunk 的数量
     PassiveStatusPtr<uint32_t> chunkTrashed_;
-<<<<<<< HEAD
-    // 各复制组metric的映射表，用GroupId作为key
-    CopysetMetricMap copysetMetricMap_;
-=======
     // chunkserver上的 chunk 的数量
     PassiveStatusPtr<uint32_t> chunkCount_;
     // chunkserver上的 快照文件 的数量
@@ -544,7 +514,6 @@
     CopysetMetricMap copysetMetricMap_;
     // chunkserver上的IO类型的metric统计
     CSIOMetric ioMetrics_;
->>>>>>> 72014a25
     // 用于单例模式的自指指针
     static ChunkServerMetric* self_;
 };
