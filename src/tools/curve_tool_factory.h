/*
 * Project: curve
 * Created Date: 2019-12-27
 * Author: charisu
 * Copyright (c) 2018 netease
 */

#ifndef SRC_TOOLS_CURVE_TOOL_FACTORY_H_
#define SRC_TOOLS_CURVE_TOOL_FACTORY_H_

#include <string>
#include <memory>
#include <set>

#include "src/tools/curve_tool.h"
#include "src/tools/status_tool.h"
#include "src/tools/namespace_tool.h"
#include "src/tools/consistency_check.h"
#include "src/tools/curve_cli.h"
#include "src/tools/copyset_check.h"
<<<<<<< HEAD
#include "src/tools/snapshot_check.h"
=======
#include "src/tools/schedule_tool.h"
>>>>>>> 639f1a53

namespace curve {
namespace tool {

class CurveToolFactory {
 public:
    /**
     *  @brief 根据输入的command获取CurveTool对象
     *  @param command 要执行的命令的名称
     *  @return CurveTool实例
     */
    static std::shared_ptr<CurveTool> GenerateCurveTool(
                                    const std::string& command);

 private:
    /**
     *  @brief 获取StatusTool实例
     */
    static std::shared_ptr<StatusTool> GenerateStatusTool();

    /**
     *  @brief 获取NameSpaceTool实例
     */
    static std::shared_ptr<NameSpaceTool> GenerateNameSpaceTool();

    /**
     *  @brief 获取ConsistencyCheck实例
     */
    static std::shared_ptr<ConsistencyCheck> GenerateConsistencyCheck();

    /**
     *  @brief 获取CurveCli实例
     */
    static std::shared_ptr<CurveCli> GenerateCurveCli();

    /**
     *  @brief 获取CopysetCheck实例
     */
    static std::shared_ptr<CopysetCheck> GenerateCopysetCheck();

    /**
<<<<<<< HEAD
     *  @brief 获取SnapshotCheck实例
     */
    static std::shared_ptr<SnapshotCheck> GenerateSnapshotCheck();
=======
     *  @brief 获取ScheduleTool实例
     */
    static std::shared_ptr<ScheduleTool> GenerateScheduleTool();
>>>>>>> 639f1a53
};
}  // namespace tool
}  // namespace curve

#endif  // SRC_TOOLS_CURVE_TOOL_FACTORY_H_<|MERGE_RESOLUTION|>--- conflicted
+++ resolved
@@ -18,11 +18,8 @@
 #include "src/tools/consistency_check.h"
 #include "src/tools/curve_cli.h"
 #include "src/tools/copyset_check.h"
-<<<<<<< HEAD
 #include "src/tools/snapshot_check.h"
-=======
 #include "src/tools/schedule_tool.h"
->>>>>>> 639f1a53
 
 namespace curve {
 namespace tool {
@@ -64,15 +61,13 @@
     static std::shared_ptr<CopysetCheck> GenerateCopysetCheck();
 
     /**
-<<<<<<< HEAD
      *  @brief 获取SnapshotCheck实例
      */
     static std::shared_ptr<SnapshotCheck> GenerateSnapshotCheck();
-=======
+    /**
      *  @brief 获取ScheduleTool实例
      */
     static std::shared_ptr<ScheduleTool> GenerateScheduleTool();
->>>>>>> 639f1a53
 };
 }  // namespace tool
 }  // namespace curve
